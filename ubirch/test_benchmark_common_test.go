/*
 * Copyright (c) 2019 ubirch GmbH.
 *
 * ```
 * Licensed under the Apache License, Version 2.0 (the "License");
 * you may not use this file except in compliance with the License.
 * You may obtain a copy of the License at
 *
 *     http://www.apache.org/licenses/LICENSE-2.0
 *
 * Unless required by applicable law or agreed to in writing, software
 * distributed under the License is distributed on an "AS IS" BASIS,
 * WITHOUT WARRANTIES OR CONDITIONS OF ANY KIND, either express or implied.
 * See the License for the specific language governing permissions and
 * limitations under the License.
 * ```
 * NOTE:
 * These testing functions include tests, which will fail, because the
 * tested libraries do not yet support the functionality.
 * To perform tests on the already implemented modules, use:
 *
 * `go test -v -test.run=.*([^N].....|[^O]....|[^T]...|[^R]..|[^D].|[^Y])$`
 *
 * which will skip all test with the name `Test...NOTRDY()`
 */
//This file contains common test and benchmark functions as well as defaults
package ubirch

import (
	"bytes"
	"crypto/ecdsa"
	"crypto/elliptic"
	"crypto/sha256"
	"crypto/x509"
	"encoding/hex"
	"encoding/json"
	"encoding/pem"
	"errors"
	"fmt"
	"io/ioutil"
	"math/big"
	"os"
	"testing"

	"github.com/google/uuid"
	"github.com/paypal/go.crypto/keystore"
)

////Default Values////
// (for consistent defaults in benchmark/test table entries )
const (
<<<<<<< HEAD
	defaultName      = "A"
	defaultUUID      = "6eac4d0b-16e6-4508-8c46-22e7451ea5a1"                                                                                             //"f9038b4b-d3bc-47c9-9968-ea275f1b6de8"
	defaultPriv      = "8f827f925f83b9e676aeb87d14842109bee64b02f1398c6dcdd970d5d6880937"                                                                 //"10a0bef246575ea219e15bffbb6704d2a58b0e4aa99f101f12f0b1ce7a143559"
	defaultPub       = "55f0feac4f2bcf879330eff348422ab3abf5237a24acaf0aef3bb876045c4e532fbd6cd8e265f6cf28b46e7e4512cd06ba84bcd3300efdadf28750f43dafd771" //"92bbd65d59aecbdf7b497fb4dcbdffa22833613868ddf35b44f5bd672496664a2cc1d228550ae36a1d0210a3b42620b634dc5d22ecde9e12f37d66eeedee3e6a"
	defaultLastSig   = "c03821e1bbabebce351044168c5016187829bcf60988869f4d0bd3e8a905d38fa0bde9269042ad062262dd6829cc8def9e71e10d0a527671ca5707a436b1f209"
	defaultHash      = "ffffffffffffffffffffffffffffffffffffffffffffffffffffffffffffffff"
	defaultInputData = "cafedeadbeef11223344556677889900aabbccddeeff"
	defaultDataSize  = 200
=======
	defaultName     = "A"
	defaultUUID     = "6eac4d0b-16e6-4508-8c46-22e7451ea5a1"                                                                                             //"f9038b4b-d3bc-47c9-9968-ea275f1b6de8"
	defaultPriv     = "8f827f925f83b9e676aeb87d14842109bee64b02f1398c6dcdd970d5d6880937"                                                                 //"10a0bef246575ea219e15bffbb6704d2a58b0e4aa99f101f12f0b1ce7a143559"
	defaultPub      = "55f0feac4f2bcf879330eff348422ab3abf5237a24acaf0aef3bb876045c4e532fbd6cd8e265f6cf28b46e7e4512cd06ba84bcd3300efdadf28750f43dafd771" //"92bbd65d59aecbdf7b497fb4dcbdffa22833613868ddf35b44f5bd672496664a2cc1d228550ae36a1d0210a3b42620b634dc5d22ecde9e12f37d66eeedee3e6a"
	defaultLastSig  = "c03821e1bbabebce351044168c5016187829bcf60988869f4d0bd3e8a905d38fa0bde9269042ad062262dd6829cc8def9e71e10d0a527671ca5707a436b1f209"
	defaultHash     = "ffffffffffffffffffffffffffffffffffffffffffffffffffffffffffffffff"
	defaultDataSize = 200
	defaultSecret   = "2234567890123456"
>>>>>>> 09cf86dc
)

//////Helper Functions//////

//loads a protocol context from a json file
func loadProtocolContext(p *Protocol, filename string) error {
	contextBytes, err := ioutil.ReadFile(filename)
	if err != nil {
		return err
	}
	err = json.Unmarshal(contextBytes, p)
	return err
}

//saves a protocol context to a json file
func saveProtocolContext(p *Protocol, filename string) error {
	contextBytes, _ := json.Marshal(p)
	err := ioutil.WriteFile(filename, contextBytes, 0666)
	return err
}

// deleteProtocolContext deletes the file, which holds the protocol Context
func deleteProtocolContext(filename string) error {
	// delete file
	var err = os.Remove(filename)
	return err
}

// Get the public key bytes for the given name.
func getPrivateKey(c *CryptoContext, name string) ([]byte, error) {
	id, err := c.GetUUID(name)
	if err != nil {
		return nil, err
	}

	privKeyBytes, err := c.Keystore.GetKey(id.String())
	if err != nil {
		return nil, err
	}
	return privKeyBytes, nil
}

//Creates a new protocol context for a UPP creator (privkey is passed, pubkey is calculated)
func newProtocolContextSigner(Name string, UUID string, PrivKey string, LastSignature string) (*Protocol, error) {
	context := &CryptoContext{
		Keystore: &EncryptedKeystore{
			Keystore: &keystore.Keystore{},
			Secret:   []byte(defaultSecret),
		},
		Names: map[string]uuid.UUID{},
	}
	protocol := &Protocol{Crypto: context, Signatures: map[uuid.UUID][]byte{}}
	//Load reference data into context
	err := setProtocolContext(protocol, Name, UUID, PrivKey, "", LastSignature)
	return protocol, err
}

//Creates a new protocol context for a UPP verifier (only pubkey is needed)
func newProtocolContextVerifier(Name string, UUID string, PubKey string) (*Protocol, error) {
	context := &CryptoContext{
		Keystore: &EncryptedKeystore{
			Keystore: &keystore.Keystore{},
			Secret:   []byte(defaultSecret),
		},
		Names: map[string]uuid.UUID{},
	}
	protocol := &Protocol{Crypto: context, Signatures: map[uuid.UUID][]byte{}}
	//Load reference data into context
	err := setProtocolContext(protocol, Name, UUID, "", PubKey, "")
	return protocol, err
}

//Sets the passed protocol context to the passed values (name, UUID, private Key, last signature), passed as hex strings
//If a value is an empty string ("") it will not be set. If privkey is given, pubkey will be calculated, but
//directly overwritten if an explicit pubkey is passed in
func setProtocolContext(p *Protocol, Name string, UUID string, PrivKey string, PubKey string, LastSignature string) error {
	if p == nil {
		return fmt.Errorf("Protocol is nil")
	}

	id := uuid.Nil
	if UUID != "" {
		err := errors.New("")
		id, err = uuid.Parse(UUID)
		if err != nil {
			return err
		}
	}

	if PrivKey != "" {
		//Set private key (public key will automatically be calculated and set)
		privBytes, err := hex.DecodeString(PrivKey)
		if err != nil {
			return fmt.Errorf("setProtocolContext: Error decoding private key string: : %v, string was: %v", err, PrivKey)
		}
		err = p.Crypto.SetKey(Name, id, privBytes)
		if err != nil {
			return fmt.Errorf("setProtocolContext: Error setting private key bytes: %v,", err)
		}
	}

	if PubKey != "" {
		//Catch errors
		if UUID == "" {
			return fmt.Errorf("Need UUID to set public key")
		}
		if Name == "" {
			return fmt.Errorf("Need name to set public key")
		}
		//Set public key (public key will automatically be calculated and set)
		pubBytes, err := hex.DecodeString(PubKey)
		if err != nil {
			return fmt.Errorf("setProtocolContext: Error decoding public key string: : %v, string was: %v", err, PubKey)
		}
		err = p.Crypto.SetPublicKey(Name, id, pubBytes)
		if err != nil {
			return fmt.Errorf("setProtocolContext: Error setting public key bytes: : %v,", err)
		}
	}

	if LastSignature != "" {
		//catch errors
		if UUID == "" {
			return fmt.Errorf("Need UUID to set last signature")
		}
		//Set last Signature
		lastSigBytes, err := hex.DecodeString(LastSignature)
		if err != nil {
			return fmt.Errorf("setProtocolContext: Error decoding last signature string: : %v, string was: %v", err, LastSignature)
		}
		if len(lastSigBytes) != 64 {
			return fmt.Errorf("Last signature to set is != 64 bytes")
		}
		p.Signatures[id] = lastSigBytes
	}

	return nil
}

//Generates reproducible pseudorandom data using a simple linear congruental generator.
//NEVER us this for something other than generating bogus input data.
func deterministicPseudoRandomBytes(seed int32, size int) []byte {
	block := make([]byte, size)
	//We use the same parameters used in the "simple" version of glibc's rand()
	//and simply fill the block with the generated numbers.
	for index := range block {
		seed = (1103515245*seed + 12345) & 0x7fffffff
		block[index] = byte(seed)
	}
	return block
}

//Do a verification of the UPP signature with the go ecdsa library
func verifyUPPSignature(t *testing.T, uppBytes []byte, pubkeyBytes []byte) (bool, error) {
	//Check that UPP data is OK in general
	if len(pubkeyBytes) != 64 {
		return false, fmt.Errorf("pubkey is not 64 bytes long")
	}
	if len(uppBytes) <= 66 { //check for minimal UPP packet size
		return false, fmt.Errorf("UPP data is too short (%v bytes)", len(uppBytes))
	}

	//Extract signature, data, and hash of data from UPP
	signature := uppBytes[len(uppBytes)-64:]
	dataToHash := uppBytes[:len(uppBytes)-66]
	hash := sha256.Sum256(dataToHash)

	//Set variables so they are in the format the ecdsa lib expects them
	x := &big.Int{}
	x.SetBytes(pubkeyBytes[0:32])
	y := &big.Int{}
	y.SetBytes(pubkeyBytes[32:64])
	pubkey := ecdsa.PublicKey{Curve: elliptic.P256(), X: x, Y: y}

	r, s := &big.Int{}, &big.Int{}
	r.SetBytes(signature[:32])
	s.SetBytes(signature[32:])

	//Do the verification and return result
	verifyOK := ecdsa.Verify(&pubkey, hash[:], r, s)
	return verifyOK, nil
}

//Do a verification of the UPP chain ("lastSignature" in "chained" packets must be the signature of previous UPP)
//data is passed in as an array of byte arrays, each representing one UPP in correct order
//startSignature is the signature before the first packet in the array (=lastSignature in first UPP)
//returns no error if chain verification passes
func verifyUPPChain(t *testing.T, uppsArray [][]byte, startSignature []byte) error {
	if len(uppsArray) == 0 {
		return fmt.Errorf("UPP array is empty")
	}
	expectedUPPlastSig := startSignature
	//iterate over all UPPs in array
	for currUppIndex, currUppData := range uppsArray {
		//Check that this UPP's data is OK in general
		//TODO use library defines instead of magic numbers for signature length and position as soon as they are available
		if len(currUppData) < (1 + 16 + 64 + 1 + 0 + 64) { //check for minimal UPP packet size (VERSION|UUID|PREV-SIGNATURE|TYPE|PAYLOAD|SIGNATURE)
			return fmt.Errorf("UPP data is too short (%v bytes) at UPP index %v", len(currUppData), currUppIndex)
		}
		//copy "last signature" field of current UPP and compare to expectation
		//TODO use library defines instead of magic numbers for signature length and position as soon as they are available
		currUppLastSig := currUppData[22 : 22+64]
		if !bytes.Equal(expectedUPPlastSig, currUppLastSig) {
			return fmt.Errorf("Signature chain mismatch between UPPs at index %v and %v", currUppIndex, currUppIndex-1)
		}
		//save signature of this packet as expected "lastSig" for next packet
		expectedUPPlastSig = currUppData[len(currUppData)-64:]
	}
	//If we reach this, everything was checked without errors
	return nil
}

func encodePrivateKeyCommon(privKeyBytes []byte) ([]byte, error) {
	privKey := new(ecdsa.PrivateKey)
	privKey.D = new(big.Int)
	privKey.D.SetBytes(privKeyBytes)
	privKey.PublicKey.Curve = elliptic.P256()
	privKey.PublicKey.X, privKey.PublicKey.Y = privKey.PublicKey.Curve.ScalarBaseMult(privKey.D.Bytes())

	x509Encoded, err := x509.MarshalECPrivateKey(privKey)
	if err != nil {
		return nil, err
	}
	pemEncoded := pem.EncodeToMemory(&pem.Block{Type: "PRIVATE KEY", Bytes: x509Encoded})
	return pemEncoded, nil
}

func encodePublicKeyCommon(pubKeyBytes []byte) ([]byte, error) {
	pubKey := new(ecdsa.PublicKey)
	pubKey.Curve = elliptic.P256()
	pubKey.X = &big.Int{}
	pubKey.X.SetBytes(pubKeyBytes[0:32])
	pubKey.Y = &big.Int{}
	pubKey.Y.SetBytes(pubKeyBytes[32:64])

	x509EncodedPub, err := x509.MarshalPKIXPublicKey(pubKey)
	if err != nil {
		return nil, err
	}
	pemEncoded := pem.EncodeToMemory(&pem.Block{Type: "PUBLIC KEY", Bytes: x509EncodedPub})

	return pemEncoded, nil
}

func decodePrivateKeyCommon(pemEncoded []byte) (*ecdsa.PrivateKey, error) {
	block, _ := pem.Decode(pemEncoded)
	x509Encoded := block.Bytes
	return x509.ParseECPrivateKey(x509Encoded)
}

func decodePublicKeyCommon(pemEncoded []byte) (*ecdsa.PublicKey, error) {
	block, _ := pem.Decode(pemEncoded)
	genericPublicKey, err := x509.ParsePKIXPublicKey(block.Bytes)
	if err != nil {
		return nil, err
	}
	return genericPublicKey.(*ecdsa.PublicKey), nil
}<|MERGE_RESOLUTION|>--- conflicted
+++ resolved
@@ -49,7 +49,6 @@
 ////Default Values////
 // (for consistent defaults in benchmark/test table entries )
 const (
-<<<<<<< HEAD
 	defaultName      = "A"
 	defaultUUID      = "6eac4d0b-16e6-4508-8c46-22e7451ea5a1"                                                                                             //"f9038b4b-d3bc-47c9-9968-ea275f1b6de8"
 	defaultPriv      = "8f827f925f83b9e676aeb87d14842109bee64b02f1398c6dcdd970d5d6880937"                                                                 //"10a0bef246575ea219e15bffbb6704d2a58b0e4aa99f101f12f0b1ce7a143559"
@@ -58,16 +57,7 @@
 	defaultHash      = "ffffffffffffffffffffffffffffffffffffffffffffffffffffffffffffffff"
 	defaultInputData = "cafedeadbeef11223344556677889900aabbccddeeff"
 	defaultDataSize  = 200
-=======
-	defaultName     = "A"
-	defaultUUID     = "6eac4d0b-16e6-4508-8c46-22e7451ea5a1"                                                                                             //"f9038b4b-d3bc-47c9-9968-ea275f1b6de8"
-	defaultPriv     = "8f827f925f83b9e676aeb87d14842109bee64b02f1398c6dcdd970d5d6880937"                                                                 //"10a0bef246575ea219e15bffbb6704d2a58b0e4aa99f101f12f0b1ce7a143559"
-	defaultPub      = "55f0feac4f2bcf879330eff348422ab3abf5237a24acaf0aef3bb876045c4e532fbd6cd8e265f6cf28b46e7e4512cd06ba84bcd3300efdadf28750f43dafd771" //"92bbd65d59aecbdf7b497fb4dcbdffa22833613868ddf35b44f5bd672496664a2cc1d228550ae36a1d0210a3b42620b634dc5d22ecde9e12f37d66eeedee3e6a"
-	defaultLastSig  = "c03821e1bbabebce351044168c5016187829bcf60988869f4d0bd3e8a905d38fa0bde9269042ad062262dd6829cc8def9e71e10d0a527671ca5707a436b1f209"
-	defaultHash     = "ffffffffffffffffffffffffffffffffffffffffffffffffffffffffffffffff"
-	defaultDataSize = 200
 	defaultSecret   = "2234567890123456"
->>>>>>> 09cf86dc
 )
 
 //////Helper Functions//////
