--- conflicted
+++ resolved
@@ -502,9 +502,8 @@
 	asserter.True(ecdsa.Verify(&vk, hsh, r, s), "ecdsa.Verify() failed to verify known-good signature")
 }
 
-func TestVerify(t *testing.T) {
+func TestProtocol_Verify(t *testing.T) {
 	var tests = []struct {
-<<<<<<< HEAD
 		testName        string
 		nameForProtocol string
 		nameForVerify   string
@@ -663,22 +662,6 @@
 			input:           "9522c4106eac4d0b16e645088c4622e7451ea5a100c4207f83657ff1fc53b92dc18148a1d65dfc2d4b1fa3d677284addd200126d9069c440e910e03fd852e6e359",
 			protoType:       Signed,
 			testPasses:      false,
-=======
-		testName   string
-		UUID       string
-		pubKey     string
-		input      string
-		protoType  ProtocolType
-		verifiable bool
-	}{
-		{
-			testName:   "signed UPP",
-			UUID:       "6eac4d0b-16e6-4508-8c46-22e7451ea5a1",
-			pubKey:     defaultPub,
-			input:      "9522c4106eac4d0b16e645088c4622e7451ea5a100c4206b86b273ff34fce19d6b804eff5a3f5747ada4eaa22f1d49c01e52ddb7875b4bc440bc2a01322c679b9648a9391704e992c041053404aafcdab08fc4ce54a57eb16876d741918d01219abf2dc7913f2d9d49439d350f11d05cdb3f85972ac95c45fc",
-			protoType:  Signed,
-			verifiable: true,
->>>>>>> 0e92e530
 		},
 	}
 
@@ -689,7 +672,6 @@
 			asserter := assert.New(t)
 
 			// Create new context
-<<<<<<< HEAD
 			protocol, err := newProtocolContextVerifier(currTest.nameForProtocol, currTest.UUID, currTest.pubKey)
 			requirer.NoError(err, "Creating protocol context failed: %v", err)
 
@@ -768,83 +750,6 @@
 				requirer.NoErrorf(err, "Parsing UUID from string failed: %v, string was: %v", err, currTest.UUID)
 			}
 
-=======
-			protocol, err := newProtocolContextVerifier(defaultName, currTest.UUID, currTest.pubKey)
-			requirer.NoError(err, "Creating protocol context failed: %v", err)
-
-			// convert test input string to bytes
-			inputBytes, err := hex.DecodeString(currTest.input)
-			requirer.NoErrorf(err, "Decoding test input from string failed: %v, string was: %v", err, currTest.input)
-
-			// verify test input
-			verified, err := protocol.Verify(defaultName, inputBytes, currTest.protoType)
-			requirer.NoErrorf(err, "protocol.Verify() returned error: %v", err)
-			requirer.Equal(currTest.verifiable, verified,
-				"test input was verifiable = %v, but protocol.Verify() returned %v. Input was %s",
-				currTest.verifiable, verified, currTest.input)
-		})
-	}
-}
-
-// TestDecode tests the Decode function of the ubirch package.
-// To test invalid input, don't set the `protoType`-attribute of the test-struct (defaults to 0).
-// If the input is decoded successfully despite being invalid, the test should fail.
-func TestDecode(t *testing.T) {
-	var tests = []struct {
-		testName      string
-		UPP           string
-		protoType     ProtocolType
-		UUID          string
-		PrevSignature string
-		Hint          uint8
-		Payload       string
-		Signature     string
-	}{
-		{
-			testName:      "signed UPP",
-			UPP:           "9522c4106eac4d0b16e645088c4622e7451ea5a100c4206b86b273ff34fce19d6b804eff5a3f5747ada4eaa22f1d49c01e52ddb7875b4bc440bc2a01322c679b9648a9391704e992c041053404aafcdab08fc4ce54a57eb16876d741918d01219abf2dc7913f2d9d49439d350f11d05cdb3f85972ac95c45fc",
-			protoType:     Signed,
-			UUID:          "6eac4d0b-16e6-4508-8c46-22e7451ea5a1",
-			PrevSignature: "",
-			Hint:          0x00,
-			Payload:       "6b86b273ff34fce19d6b804eff5a3f5747ada4eaa22f1d49c01e52ddb7875b4b",
-			Signature:     "bc2a01322c679b9648a9391704e992c041053404aafcdab08fc4ce54a57eb16876d741918d01219abf2dc7913f2d9d49439d350f11d05cdb3f85972ac95c45fc",
-		},
-		{
-			testName:      "chained UPP",
-			UPP:           "9623c4106eac4d0b16e645088c4622e7451ea5a1c440bc2a01322c679b9648a9391704e992c041053404aafcdab08fc4ce54a57eb16876d741918d01219abf2dc7913f2d9d49439d350f11d05cdb3f85972ac95c45fc00c4206b86b273ff34fce19d6b804eff5a3f5747ada4eaa22f1d49c01e52ddb7875b4bc44062328171c464a73084c25728ddfa2959b5cd5f440451bf9b9a6aec11de4612d654bb3b2378aa5a88137ba8b3cce582a13d7a58a8742acbbf67d198448fb0ad70",
-			protoType:     Chained,
-			UUID:          "6eac4d0b-16e6-4508-8c46-22e7451ea5a1",
-			PrevSignature: "bc2a01322c679b9648a9391704e992c041053404aafcdab08fc4ce54a57eb16876d741918d01219abf2dc7913f2d9d49439d350f11d05cdb3f85972ac95c45fc",
-			Hint:          0x00,
-			Payload:       "6b86b273ff34fce19d6b804eff5a3f5747ada4eaa22f1d49c01e52ddb7875b4b",
-			Signature:     "62328171c464a73084c25728ddfa2959b5cd5f440451bf9b9a6aec11de4612d654bb3b2378aa5a88137ba8b3cce582a13d7a58a8742acbbf67d198448fb0ad70",
-		},
-		{
-			testName: "invalid UPP",
-			UPP:      "6b86b273ff34fce19d6b804eff5a3f5747ada4eaa22f1d49c01e52ddb7875b4b",
-		},
-		{
-			testName: "incomplete UPP",
-			UPP:      "9623c4106eac4d0b16e645088c4622e7451ea5a1c440bc2a01322c679b9648a9391704e992c041053404aafcda",
-		},
-	}
-
-	//Iterate over all tests
-	for _, currTest := range tests {
-		t.Run(currTest.testName, func(t *testing.T) {
-			asserter := assert.New(t)
-			requirer := require.New(t)
-
-			// parse test parameters into correct types
-			var id uuid.UUID
-			var err error
-			if currTest.UUID != "" {
-				id, err = uuid.Parse(currTest.UUID)
-				requirer.NoErrorf(err, "Parsing UUID from string failed: %v, string was: %v", err, currTest.UUID)
-			}
-
->>>>>>> 0e92e530
 			prevSigBytes, err := hex.DecodeString(currTest.PrevSignature)
 			requirer.NoErrorf(err, "Decoding test PrevSignature from string failed: %v, string was: %v", err, currTest.PrevSignature)
 
@@ -863,7 +768,6 @@
 			switch currTest.protoType {
 			case Signed:
 				// make sure UPP was decoded to correct type and cast type
-<<<<<<< HEAD
 				requirer.IsTypef(&SignedUPP{}, decoded, "signed UPP input was decoded to type %T", decoded)
 				requirer.NoErrorf(err, "Decode() returned error: %v", err)
 				signed := decoded.(*SignedUPP)
@@ -892,36 +796,6 @@
 			default:
 				requirer.Nilf(decoded, "invalid input was decoded to UPP. input was: %s", currTest.UPP)
 				requirer.Errorf(err, "Decode() did not return error with invalid input")
-=======
-				requirer.IsType(&SignedUPP{}, decoded, "signed UPP input was decoded to type %T", decoded)
-				requirer.NoError(err, "Decode() returned error: %v", err)
-				signed := decoded.(*SignedUPP)
-
-				// check if decoded UPP has expected attributes
-				asserter.Equal(currTest.protoType, signed.Version, "decoded incorrect protocol version")
-				asserter.Equal(id, signed.Uuid, "decoded incorrect uuid")
-				asserter.Equal(currTest.Hint, signed.Hint, "decoded incorrect hint")
-				asserter.Equal(payloadBytes, signed.Payload, "decoded incorrect payload")
-				asserter.Equal(signatureBytes, signed.Signature, "decoded incorrect signature")
-
-			case Chained:
-				// make sure UPP was decoded to correct type and cast type
-				requirer.IsType(&ChainedUPP{}, decoded, "chained UPP input was decoded to type %T", decoded)
-				requirer.NoError(err, "Decode() returned error: %v", err)
-				chained := decoded.(*ChainedUPP)
-
-				// check if decoded UPP has expected attributes
-				asserter.Equal(currTest.protoType, chained.Version, "decoded incorrect protocol version")
-				asserter.Equal(id, chained.Uuid, "decoded incorrect uuid")
-				asserter.Equal(prevSigBytes, chained.PrevSignature, "decoded incorrect previous signature")
-				asserter.Equal(currTest.Hint, chained.Hint, "decoded incorrect hint")
-				asserter.Equal(payloadBytes, chained.Payload, "decoded incorrect payload")
-				asserter.Equal(signatureBytes, chained.Signature, "decoded incorrect signature")
-
-			default:
-				requirer.Nil(decoded, "invalid input was decoded to UPP. input was: %s", currTest.UPP)
-				requirer.Error(err, "Decode() did not return error with invalid input")
->>>>>>> 0e92e530
 			}
 		})
 	}
@@ -933,11 +807,7 @@
 
 	//Frequency (Monobit) Test
 	r := rand.Reader                         // the RNG under test
-<<<<<<< HEAD
 	n := 256                                 // the length of the random number to be tested for randomness
-=======
-	n := 100                                 // the length of the random number to be tested for randomness
->>>>>>> 0e92e530
 	randomNumberUnderTest := make([]byte, n) // the random number to be tested for randomness
 	_, err := io.ReadFull(r, randomNumberUnderTest)
 	requirer.NoError(err, "generating random number failed: %v", err)
@@ -960,7 +830,6 @@
 
 	//Decision Rule at the 1% Level: If the computed P-value is < 0.01, then conclude that the sequence is non-random.
 	//Otherwise, conclude that the sequence is random.
-<<<<<<< HEAD
 	for i := 0; i < n-8; {
 		log.Printf("%08b%08b%08b%08b%08b%08b%08b%08b\n",
 			randomNumberUnderTest[i], randomNumberUnderTest[i+1],
@@ -970,8 +839,4 @@
 		i += 8
 	}
 	requirer.Greater(pValue, 0.01, "random number did not pass Frequency (Monobit) Test: %v", randomNumberUnderTest)
-} //todo
-=======
-	requirer.Greater(pValue, 0.01, "random number did not pass Frequency (Monobit) Test: %v", randomNumberUnderTest)
-}
->>>>>>> 0e92e530
+} //todo