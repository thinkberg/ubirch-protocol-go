/*
 * Copyright (c) 2019 ubirch GmbH.
 *
 * ```
 * Licensed under the Apache License, Version 2.0 (the "License");
 * you may not use this file except in compliance with the License.
 * You may obtain a copy of the License at
 *
 *     http://www.apache.org/licenses/LICENSE-2.0
 *
 * Unless required by applicable law or agreed to in writing, software
 * distributed under the License is distributed on an "AS IS" BASIS,
 * WITHOUT WARRANTIES OR CONDITIONS OF ANY KIND, either express or implied.
 * See the License for the specific language governing permissions and
 * limitations under the License.
 * ```
 * NOTE:
 * These testing functions include tests, which will fail, because the
 * tested libraries do not yet support the functionality.
 * To perform tests on the already implemented modules, use:
 *
 * `go test -v -test.run=.*([^N].....|[^O]....|[^T]...|[^R]..|[^D].|[^Y])$`
 *
 * which will skip all test with the name `Test...NOTRDY()`
 */

package ubirch

import (
	"bytes"
	"crypto/ecdsa"
	"crypto/elliptic"
	"crypto/rand"
	"crypto/sha256"
	"encoding/base64"
	"encoding/hex"
	"fmt"
	"io"
	"log"
	"math"
	"math/big"
	"math/bits"
	"testing"

	"github.com/google/uuid"
	"github.com/stretchr/testify/assert"
	"github.com/stretchr/testify/require"
)

//TestDecodeArrayToStruct decodes a 'Chained' type UPP and checks expected UUID
// and payload/hash data (currently no signature verification tests)
func TestDecodeArrayToStruct(t *testing.T) {

	var tests = []struct {
		testName        string
		inputUPP        string
		expectedUUID    string
		expectedPayload string
	}{
		{
			"ChainedUPP-32BytesPayload-Packet1",
			"9623c4106eac4d0b16e645088c4622e7451ea5a1c440855d94b0ec9c7bcd21149f2044f8f93a6d83dea968ed96c18e02c11c2fe3a04e75a84f3d73adaeb1a0b975e70c5d21a22fb0db8ea6473516210b01404862e92400c420397edf2cf58afb187156d7c4ade27330a92ecf5c653aeb48e106c7f41d926360c440c3456908c392342f34df464f48fc7a44fe2e93d56f097b173629d4d891b1c8542a5237fe2c69310d4462adcb642d4da44ca84629dfa980805057e0642069c96b",
			"6eac4d0b-16e6-4508-8c46-22e7451ea5a1",
			"397edf2cf58afb187156d7c4ade27330a92ecf5c653aeb48e106c7f41d926360",
		},
		{
			"ChainedUPP-32BytesPayload-Packet2",
			"9623c4106eac4d0b16e645088c4622e7451ea5a1c4406beb37362b68e6afe66eb33b7ed8d2a5a059e6ca4f627923faa35d2ded50e69a75733b8f006ac8198b67e22ae0489d8d314b16cf59f60f4cb060b84d398d8c8700c4201bb891f6f764cd8293d0c9ceeffc85da0be801a6e7943d328300397edf2cf58ac440c436a0e8ca003d849e1e3a8ca756cf56d6a0599f399f58d8cdbee813ce340cd3bd27ec509b15d5dffeef6b2792f666cf4ecbe8a8e5c58806983fef7ecbaa7182",
			"6eac4d0b-16e6-4508-8c46-22e7451ea5a1",
			"1bb891f6f764cd8293d0c9ceeffc85da0be801a6e7943d328300397edf2cf58a",
		},
	}

	//Iterate over all tests
	for _, currTest := range tests {
		t.Run(currTest.testName, func(t *testing.T) {
			//Try to decode chained UPP
			bytesUPP, err := hex.DecodeString(currTest.inputUPP)
			if err != nil {
				t.Fatalf("Error decoding expected input UPP string: %v, string was: %v", err, currTest.inputUPP)
			}
			o, err := Decode(bytesUPP)
			if err != nil {
				t.Errorf("upp can't be decoded: %v", err)
			}
			//Create/cast chained UPP data
			c := o.(*ChainedUPP) //TODO:extend test for other UPP types than 'chained'
			//Check decoded UUID
			if uuid.MustParse(currTest.expectedUUID) != c.Uuid {
				t.Errorf("uuid does not match:\nexpected: %v\ngot:      %v", currTest.expectedUUID, c.Uuid)
			}
			//Check decoded payload/hash
			expectedPayloadBytes, err := hex.DecodeString(currTest.expectedPayload)
			if err != nil {
				t.Fatalf("Error decoding expected payload string: %v, string was: %v", err, currTest.expectedPayload)
			}
			if !(bytes.Equal(expectedPayloadBytes, c.Payload)) {
				t.Errorf("Decoded hash/payload does not match:\nexpected: %x\ngot:      %x", expectedPayloadBytes, c.Payload)
			}
		})
	}
}

func TestGetLastSignatureNOTRDY(t *testing.T) {
	t.Error("GetLastSignature() not implemented")
}

func TestSetLastSignatureNOTRDY(t *testing.T) {
	t.Error("SetLastSignature() not implemented")
}

func TestResettLastSignatureNOTRDY(t *testing.T) {
	t.Error("ResetLastSignature() not implemented")
}

//TestSignFails tests the cases where the Sign function must return an error
//it tests the defined inputs for each of the protocols defined in protocolsToTest(per case)
func TestSignFails(t *testing.T) {
	var tests = []struct {
		testName             string
		nameForContext       string
		UUIDForContext       string
		privateKeyForContext string
		lastSigForContext    string
		nameForSign          string
		hashForSign          string
		protocolsToTest      []ProtocolType
	}{
		{
			testName:             "NameNotPresent",
			nameForContext:       "name",
			UUIDForContext:       defaultUUID,
			privateKeyForContext: defaultPriv,
			lastSigForContext:    "",
			nameForSign:          "naamee",
			hashForSign:          defaultHash,
			protocolsToTest:      []ProtocolType{Signed, Chained},
		},
		{
			testName:             "ContextNotInitializedEmptyName",
			nameForContext:       "",
			UUIDForContext:       "",
			privateKeyForContext: "",
			lastSigForContext:    "",
			nameForSign:          "",
			hashForSign:          defaultHash,
			protocolsToTest:      []ProtocolType{Signed, Chained},
		},
		{
			testName:             "ContextNotInitializedNonEmptyName",
			nameForContext:       "",
			UUIDForContext:       "",
			privateKeyForContext: "",
			lastSigForContext:    "",
			nameForSign:          "a",
			hashForSign:          defaultHash,
			protocolsToTest:      []ProtocolType{Signed, Chained},
		},
		{
			testName:             "EmptyName",
			nameForContext:       defaultName,
			UUIDForContext:       defaultUUID,
			privateKeyForContext: defaultPriv,
			lastSigForContext:    defaultLastSig,
			nameForSign:          "",
			hashForSign:          defaultHash,
			protocolsToTest:      []ProtocolType{Signed, Chained},
		},
		{
			testName:             "UUIDNotSet",
			nameForContext:       defaultName,
			UUIDForContext:       "",
			privateKeyForContext: defaultPriv,
			lastSigForContext:    "",
			nameForSign:          defaultName,
			hashForSign:          defaultHash,
			protocolsToTest:      []ProtocolType{Signed, Chained},
		},
		{
			testName:             "PrivkeyNotSet",
			nameForContext:       defaultName,
			UUIDForContext:       defaultUUID,
			privateKeyForContext: "",
			lastSigForContext:    "",
			nameForSign:          defaultName,
			hashForSign:          defaultHash,
			protocolsToTest:      []ProtocolType{Signed, Chained},
		},
		{
			testName:             "EmptyHash",
			nameForContext:       defaultName,
			UUIDForContext:       defaultUUID,
			privateKeyForContext: defaultPriv,
			lastSigForContext:    defaultLastSig,
			nameForSign:          defaultName,
			hashForSign:          "",
			protocolsToTest:      []ProtocolType{Signed, Chained},
		},
		{
			testName:             "33ByteHash",
			nameForContext:       defaultName,
			UUIDForContext:       defaultUUID,
			privateKeyForContext: defaultPriv,
			lastSigForContext:    defaultLastSig,
			nameForSign:          defaultName,
			hashForSign:          "ffffffffffffffffffffffffffffffffffffffffffffffffffffffffffffffffff",
			protocolsToTest:      []ProtocolType{Signed, Chained},
		},
		{
			testName:             "31ByteHash",
			nameForContext:       defaultName,
			UUIDForContext:       defaultUUID,
			privateKeyForContext: defaultPriv,
			lastSigForContext:    defaultLastSig,
			nameForSign:          defaultName,
			hashForSign:          "ffffffffffffffffffffffffffffffffffffffffffffffffffffffffffffff",
			protocolsToTest:      []ProtocolType{Signed, Chained},
		},
	}

	//Iterate over all tests
	for _, currTest := range tests {
		//Run each test for each protocol that should be tested
		for _, currProtocolToTest := range currTest.protocolsToTest {
			//Create identifier to append to test name
			protocolTypeString := fmt.Sprintf("(ProtocolType=%v)", currProtocolToTest)
			t.Run(currTest.testName+protocolTypeString, func(t *testing.T) {
				asserter := assert.New(t)
				requirer := require.New(t)

				//Create new crypto context
				protocol, err := newProtocolContextSigner(currTest.nameForContext, currTest.UUIDForContext, currTest.privateKeyForContext, currTest.lastSigForContext)
				requirer.NoError(err, "Can't continue with test: Creating protocol context failed")

				//Check created UPP (data/structure only, signature is checked later)
				hashBytes, err := hex.DecodeString(currTest.hashForSign)
				requirer.NoErrorf(err, "Test configuration string (hashForSign) can't be decoded.\nString was: %v", currTest.hashForSign)

				//Call SignHash() and assert error
				_, err = protocol.SignHash(currTest.nameForSign, hashBytes, currProtocolToTest)
				asserter.Error(err, "SignHash() did not return an error for invalid input")
			})
		}
	}
}

//TestSignHash tests if SignHash can correctly create the UPP signature
// for a random input hash for the signed protocol type
func TestSignHashRandomInput(t *testing.T) {
	const numberOfTests = 1000
	inputHash := make([]byte, 32)

	asserter := assert.New(t)
	requirer := require.New(t)

	//Create new crypto context
	protocol, err := newProtocolContextSigner(defaultName, defaultUUID, defaultPriv, defaultLastSig)
	requirer.NoError(err, "Creating protocol context failed")

	//decode pubkey
	pubkeyBytes, err := hex.DecodeString(defaultPub)
	requirer.NoErrorf(err, "Test configuration string (pubkey) can't be decoded.\nString was: %v", defaultPub)

	//test the random input
	for i := 0; i < numberOfTests; i++ {
		//generate new input
		_, err := rand.Read(inputHash)
		requirer.NoError(err, "Could not generate random hash")

		//Create 'Signed' type UPP with hash
		createdSignedUpp, err := protocol.SignHash(defaultName, inputHash[:], Signed)
		requirer.NoErrorf(err, "Protocol.SignHash() failed for 'Signed' UPP with input hash %v", hex.EncodeToString(inputHash))

		//Check signature on Signed UPP
		verifyOK, err := verifyUPPSignature(t, createdSignedUpp, pubkeyBytes)
		requirer.NoError(err, "Signature verification could not be performed due to errors")
		asserter.True(verifyOK, "Signature is not OK for 'Signed' UPP with input hash %v", hex.EncodeToString(inputHash))
	}
}

//TestCreateMessageFails tests the cases where the create message function must return an error
func TestCreateMessageFailsNOTRDY(t *testing.T) {
	t.Error("Creating a message from user data not implemented")
}

func TestCreateMessageDataInputLengthNOTRDY(t *testing.T) {
	t.Error("Creating a message from user data not implemented")
}

//TestCreateMessageSigned tests 'Signed' type UPP creation from given user data. Data is hashed, hash is
//used as UPP payload and then the created encoded UPP data is compared to the expected values,
//the signature is also checked. as it's non-deterministic, signature in expected UPPs are ignored,
//instead a proper verification with the public key is performed
func TestCreateMessageSigned(t *testing.T) {
	var tests = []struct {
		testName    string
		privateKey  string
		publicKey   string
		deviceUUID  string
		userData    string //this is not a hash but the data that the user wants to be sealed/ubirchified
		expectedUPP string //signature contained in expected UPP is only placeholder, instead, actual created signature is checked
	}{
		{
			testName:    "Data='1'",
			privateKey:  defaultPriv,
			publicKey:   defaultPub,
			deviceUUID:  "6eac4d0b-16e6-4508-8c46-22e7451ea5a1",
			userData:    "31", //equals the character "1" string
			expectedUPP: "9522c4106eac4d0b16e645088c4622e7451ea5a100c4206b86b273ff34fce19d6b804eff5a3f5747ada4eaa22f1d49c01e52ddb7875b4bc44000000000000000000000000000000000000000000000000000000000000000000000000000000000000000000000000000000000000000000000000000000000",
		},
		{
			testName:    "Data='Hello World!'",
			privateKey:  defaultPriv,
			publicKey:   defaultPub,
			deviceUUID:  "6eac4d0b-16e6-4508-8c46-22e7451ea5a1",
			userData:    "48656c6c6f20576f726c6421", //"Hello World!"
			expectedUPP: "9522c4106eac4d0b16e645088c4622e7451ea5a100c4207f83b1657ff1fc53b92dc18148a1d65dfc2d4b1fa3d677284addd200126d9069c44000000000000000000000000000000000000000000000000000000000000000000000000000000000000000000000000000000000000000000000000000000000",
		},
	}

	//Iterate over all tests
	for _, currTest := range tests {
		t.Run(currTest.testName, func(t *testing.T) {
			asserter := assert.New(t)
			requirer := require.New(t)

			//Create new crypto context
			protocol, err := newProtocolContextSigner(defaultName, currTest.deviceUUID, currTest.privateKey, defaultLastSig)
			requirer.NoError(err, "Creating protocol context failed")

			//Create 'Signed' type UPP with user data
			userDataBytes, err := hex.DecodeString(currTest.userData)
			requirer.NoErrorf(err, "Test configuration string (input data) can't be decoded.\nString was: %v", currTest.userData)
			//TODO: This hashing should be removed as soon as a proper
			// "Create UPP from data" is implemented in the library
			hash := sha256.Sum256(userDataBytes)
			createdUpp, err := protocol.SignHash(defaultName, hash[:], Signed)
			requirer.NoError(err, "Protocol.SignHash() failed")

			//Check created UPP (data/structure only, signature is checked later)
			expectedUPPBytes, err := hex.DecodeString(currTest.expectedUPP)
			requirer.NoErrorf(err, "Test configuration string (expected UPP) can't be decoded.\nString was: %v", currTest.expectedUPP)

			createdUppNoSignature := createdUpp[:len(createdUpp)-64]
			expectedUppNoSignature := expectedUPPBytes[:len(expectedUPPBytes)-64]
			asserter.Equal(createdUppNoSignature, expectedUppNoSignature, "Created UPP data is not as expected")

			//Check signature
			pubkeyBytes, err := hex.DecodeString(currTest.publicKey)
			requirer.NoErrorf(err, "Test configuration string (pubkey) can't be decoded.\nString was: %v", currTest.publicKey)

			verifyOK, err := verifyUPPSignature(t, createdUpp, pubkeyBytes)
			requirer.NoError(err, "Signature verification could not be performed due to errors")
			asserter.True(verifyOK, "Signature is not OK")
		})
	}
}

//TestCreateChainedMessage tests 'Chained' type UPP creation across multiple chained packets. Each input is hashed, hash is
//used as UPP payload and then the created encoded UPP data (without the signature, as its
//non-deterministic) is compared to the expected values. Each UPP signature and the signature chain are also verified.
func TestCreateMessageChained(t *testing.T) {
	var tests = []struct {
		testName            string
		privateKey          string
		publicKey           string
		deviceUUID          string
		lastSignature       string   // last signature before first packet in array of expected packets
		UserDataInputs      []string // array of user data input (not a hash) for hashing and UPP creation
		expectedChainedUpps []string //signature in expected UPPs is only placeholder, instead, actual created signature is checked
	}{
		{
			testName:      "dontSetLastSignature",
			privateKey:    defaultPriv,
			publicKey:     defaultPub,
			deviceUUID:    "6eac4d0b-16e6-4508-8c46-22e7451ea5a1",
			lastSignature: "", //""=don't set signature
			UserDataInputs: []string{
				"01",
				"02",
				"03",
			},
			expectedChainedUpps: []string{
				"9623c4106eac4d0b16e645088c4622e7451ea5a1c4400000000000000000000000000000000000000000000000000000000000000000000000000000000000000000000000000000000000000000000000000000000000c4204bf5122f344554c53bde2ebb8cd2b7e3d1600ad631c385a5d7cce23c7785459ac44000000000000000000000000000000000000000000000000000000000000000000000000000000000000000000000000000000000000000000000000000000000",
				"9623c4106eac4d0b16e645088c4622e7451ea5a1c4400000000000000000000000000000000000000000000000000000000000000000000000000000000000000000000000000000000000000000000000000000000000c420dbc1b4c900ffe48d575b5da5c638040125f65db0fe3e24494b76ea986457d986c44000000000000000000000000000000000000000000000000000000000000000000000000000000000000000000000000000000000000000000000000000000000",
				"9623c4106eac4d0b16e645088c4622e7451ea5a1c4400000000000000000000000000000000000000000000000000000000000000000000000000000000000000000000000000000000000000000000000000000000000c420084fed08b978af4d7d196a7446a86b58009e636b611db16211b65a9aadff29c5c44000000000000000000000000000000000000000000000000000000000000000000000000000000000000000000000000000000000000000000000000000000000",
			},
		},
		{
			testName:      "SpecificPrivAndPubKey",
			privateKey:    "10a0bef246575ea219e15bffbb6704d2a58b0e4aa99f101f12f0b1ce7a143559",
			publicKey:     "92bbd65d59aecbdf7b497fb4dcbdffa22833613868ddf35b44f5bd672496664a2cc1d228550ae36a1d0210a3b42620b634dc5d22ecde9e12f37d66eeedee3e6a",
			deviceUUID:    "6eac4d0b-16e6-4508-8c46-22e7451ea5a1",
			lastSignature: defaultLastSig,
			UserDataInputs: []string{
				"01",
				"02",
				"03",
			},
			expectedChainedUpps: []string{
				"9623c4106eac4d0b16e645088c4622e7451ea5a1c4400000000000000000000000000000000000000000000000000000000000000000000000000000000000000000000000000000000000000000000000000000000000c4204bf5122f344554c53bde2ebb8cd2b7e3d1600ad631c385a5d7cce23c7785459ac44000000000000000000000000000000000000000000000000000000000000000000000000000000000000000000000000000000000000000000000000000000000",
				"9623c4106eac4d0b16e645088c4622e7451ea5a1c4400000000000000000000000000000000000000000000000000000000000000000000000000000000000000000000000000000000000000000000000000000000000c420dbc1b4c900ffe48d575b5da5c638040125f65db0fe3e24494b76ea986457d986c44000000000000000000000000000000000000000000000000000000000000000000000000000000000000000000000000000000000000000000000000000000000",
				"9623c4106eac4d0b16e645088c4622e7451ea5a1c4400000000000000000000000000000000000000000000000000000000000000000000000000000000000000000000000000000000000000000000000000000000000c420084fed08b978af4d7d196a7446a86b58009e636b611db16211b65a9aadff29c5c44000000000000000000000000000000000000000000000000000000000000000000000000000000000000000000000000000000000000000000000000000000000",
			},
		},
	}

	//Iterate over all tests
	for _, currTest := range tests {
		t.Run(currTest.testName, func(t *testing.T) {
			asserter := assert.New(t)
			requirer := require.New(t)

			//Create new crypto context
			protocol, err := newProtocolContextSigner(defaultName, currTest.deviceUUID, currTest.privateKey, currTest.lastSignature)
			requirer.NoError(err, "Creating protocol context failed")

			requirer.Equal(len(currTest.UserDataInputs), len(currTest.expectedChainedUpps), "Number of input data sets does not match number of expected UPPs")

			createdUpps := make([][]byte, len(currTest.UserDataInputs))
			//Loop over input data and create all UPP packets for this test
			for currInputIndex, currInputData := range currTest.UserDataInputs {
				//Create 'chained' type UPP with user data
				userDataBytes, err := hex.DecodeString(currInputData)
				requirer.NoErrorf(err, "Test configuration string (input data) can't be decoded for input %v. String was: %v", currInputIndex, currInputData)
				//TODO: This hashing should be removed as soon as a proper
				// "Create UPP from data" is implemented in the library
				hash := sha256.Sum256(userDataBytes)
				createdUppData, err := protocol.SignHash(defaultName, hash[:], Chained)
				requirer.NoErrorf(err, "Protocol.SignHash() failed for input data at index %v", currInputIndex)
				//Save UPP into array of all created UPPs
				createdUpps[currInputIndex] = createdUppData
			}

			//Check all created UPPs (data/structure only, signature and lastSignature are ignored and are checked later)
			for currCreatedUppIndex, currCreatedUppData := range createdUpps {
				//Decode expected UPP data
				expectedUppString := currTest.expectedChainedUpps[currCreatedUppIndex]
				expectedUPPBytes, err := hex.DecodeString(expectedUppString)
				requirer.NoErrorf(err, "Test configuration string (expected UPP) can't be decoded for input %v.\nString was: %v", currCreatedUppIndex, expectedUppString)

				//Overwrite lastSignature and signature with zeroes (these are checked separately later)
				//we need to copy into a new slice for this, so we don't modify the array with the created UPPs
				//TODO use library defines instead of magic numbers for signature length and position as soon as they are available
				//create new slicesby appending to an empty slice all source slice elements
				createdUppNoSignatures := append([]byte{}, currCreatedUppData...)
				expectedUppNoSignatures := append([]byte{}, expectedUPPBytes...)
				//zeroize signature
				copy(createdUppNoSignatures[len(createdUppNoSignatures)-64:], make([]byte, 64))
				copy(expectedUppNoSignatures[len(expectedUppNoSignatures)-64:], make([]byte, 64))
				//zeroize lastSignature
				copy(createdUppNoSignatures[22:22+64], make([]byte, 64))
				copy(expectedUppNoSignatures[22:22+64], make([]byte, 64))

				//Do the check
				asserter.Equalf(createdUppNoSignatures, expectedUppNoSignatures, "Created UPP data is not as expected for UPP at index %v", currCreatedUppIndex)
			}

			//check chaining of created UPPs
			var lastSignatureBytes []byte
			if currTest.lastSignature == "" { //check if no signature was set
				lastSignatureBytes = make([]byte, 64) //in that case, chain should start with 00...00 in lastSignature field
			} else { //else decode last signature string
				lastSignatureBytes, err = hex.DecodeString(currTest.lastSignature)
				requirer.NoErrorf(err, "Test configuration string (last Signature) can't be decoded . String was: %v", currTest.lastSignature)
			}
			err = verifyUPPChain(t, createdUpps, lastSignatureBytes)
			asserter.NoError(err, "Chain verification failed")

			//Check signatures of the created UPPs
			for currCreatedUppIndex, currCreatedUppData := range createdUpps {
				pubkeyBytes, err := hex.DecodeString(currTest.publicKey)
				requirer.NoErrorf(err, "Test configuration string (pubkey) can't be decoded for input %v. String was: %v", currCreatedUppIndex, currTest.publicKey)

				verifyOK, err := verifyUPPSignature(t, currCreatedUppData, pubkeyBytes)
				requirer.NoErrorf(err, "Signature verification could not be performed due to errors for created UPP at index %v", currCreatedUppIndex)
				asserter.Truef(verifyOK, "Signature is not OK for created UPP at index %v", currCreatedUppIndex)
			}
		})
	}
}

//TestVerifyHashedMessage in its current state only tests if the ECDSA library behaves as expected
func TestVerifyHashedMessage(t *testing.T) {
	asserter := assert.New(t)

	vkb, _ := base64.StdEncoding.DecodeString("o71ufIY0rP4GXQELZcXlm6t2s/LB29jzGfmheG3q8dJecxrGc/bqIODYcfROx6ofgunyarvG4lFiP+7p18qZqg==")
	hsh, _ := base64.StdEncoding.DecodeString("T2v511D0Upfr7Vl0DY5xnganDXlUCILCfZvetExHgzQ=")
	sig, _ := base64.StdEncoding.DecodeString("WQ/xDF7LVU/CVFzqGwopleefBe5xMLFrnkyEUzE08s0pxZgbtudReaWw70FSPvf2f83kgMvd5gfLNBd1V3AGng==")

	x := &big.Int{}
	x.SetBytes(vkb[0:32])
	y := &big.Int{}
	y.SetBytes(vkb[32:64])

	vk := ecdsa.PublicKey{Curve: elliptic.P256(), X: x, Y: y}

	r, s := &big.Int{}, &big.Int{}
	r.SetBytes(sig[:32])
	s.SetBytes(sig[32:])

	asserter.True(ecdsa.Verify(&vk, hsh, r, s), "ecdsa.Verify() failed to verify known-good signature")
}

func TestVerify(t *testing.T) {
	var tests = []struct {
		testName   string
		UUID       string
		pubKey     string
		input      string
		protoType  ProtocolType
		verifiable bool
	}{
		{
			testName:   "signed UPP",
			UUID:       "6eac4d0b-16e6-4508-8c46-22e7451ea5a1",
			pubKey:     defaultPub,
			input:      "9522c4106eac4d0b16e645088c4622e7451ea5a100c4206b86b273ff34fce19d6b804eff5a3f5747ada4eaa22f1d49c01e52ddb7875b4bc440bc2a01322c679b9648a9391704e992c041053404aafcdab08fc4ce54a57eb16876d741918d01219abf2dc7913f2d9d49439d350f11d05cdb3f85972ac95c45fc",
			protoType:  Signed,
			verifiable: true,
		},
	}

	//Iterate over all tests
	for _, currTest := range tests {
		t.Run(currTest.testName, func(t *testing.T) {
			requirer := require.New(t)

			// Create new context
<<<<<<< HEAD
			context := &CryptoContext{
				Keystore: &EncryptedKeystore{
					Keystore: &keystore.Keystore{},
					Secret:   []byte("2234567890123456"),
				},
				Names: map[string]uuid.UUID{},
			}
			protocol := &Protocol{Crypto: context, Signatures: nil}
=======
			protocol, err := newProtocolContextVerifier(defaultName, currTest.UUID, currTest.pubKey)
			requirer.NoError(err, "Creating protocol context failed: %v", err)
>>>>>>> 27320455

			// convert test input string to bytes
			inputBytes, err := hex.DecodeString(currTest.input)
			requirer.NoErrorf(err, "Decoding test input from string failed: %v, string was: %v", err, currTest.input)

			// verify test input
			verified, err := protocol.Verify(defaultName, inputBytes, currTest.protoType)
			requirer.NoErrorf(err, "protocol.Verify() returned error: %v", err)
			requirer.Equal(currTest.verifiable, verified,
				"test input was verifiable = %v, but protocol.Verify() returned %v. Input was %s",
				currTest.verifiable, verified, currTest.input)
		})
	}
}

// TestDecode tests the Decode function of the ubirch package.
// To test invalid input, don't set the `protoType`-attribute of the test-struct (defaults to 0).
// If the input is decoded successfully despite being invalid, the test should fail.
func TestDecode(t *testing.T) {
	var tests = []struct {
		testName      string
		UPP           string
		protoType     ProtocolType
		UUID          string
		PrevSignature string
		Hint          uint8
		Payload       string
		Signature     string
	}{
		{
			testName:      "signed UPP",
			UPP:           "9522c4106eac4d0b16e645088c4622e7451ea5a100c4206b86b273ff34fce19d6b804eff5a3f5747ada4eaa22f1d49c01e52ddb7875b4bc440bc2a01322c679b9648a9391704e992c041053404aafcdab08fc4ce54a57eb16876d741918d01219abf2dc7913f2d9d49439d350f11d05cdb3f85972ac95c45fc",
			protoType:     Signed,
			UUID:          "6eac4d0b-16e6-4508-8c46-22e7451ea5a1",
			PrevSignature: "",
			Hint:          0x00,
			Payload:       "6b86b273ff34fce19d6b804eff5a3f5747ada4eaa22f1d49c01e52ddb7875b4b",
			Signature:     "bc2a01322c679b9648a9391704e992c041053404aafcdab08fc4ce54a57eb16876d741918d01219abf2dc7913f2d9d49439d350f11d05cdb3f85972ac95c45fc",
		},
		{
			testName:      "chained UPP",
			UPP:           "9623c4106eac4d0b16e645088c4622e7451ea5a1c440bc2a01322c679b9648a9391704e992c041053404aafcdab08fc4ce54a57eb16876d741918d01219abf2dc7913f2d9d49439d350f11d05cdb3f85972ac95c45fc00c4206b86b273ff34fce19d6b804eff5a3f5747ada4eaa22f1d49c01e52ddb7875b4bc44062328171c464a73084c25728ddfa2959b5cd5f440451bf9b9a6aec11de4612d654bb3b2378aa5a88137ba8b3cce582a13d7a58a8742acbbf67d198448fb0ad70",
			protoType:     Chained,
			UUID:          "6eac4d0b-16e6-4508-8c46-22e7451ea5a1",
			PrevSignature: "bc2a01322c679b9648a9391704e992c041053404aafcdab08fc4ce54a57eb16876d741918d01219abf2dc7913f2d9d49439d350f11d05cdb3f85972ac95c45fc",
			Hint:          0x00,
			Payload:       "6b86b273ff34fce19d6b804eff5a3f5747ada4eaa22f1d49c01e52ddb7875b4b",
			Signature:     "62328171c464a73084c25728ddfa2959b5cd5f440451bf9b9a6aec11de4612d654bb3b2378aa5a88137ba8b3cce582a13d7a58a8742acbbf67d198448fb0ad70",
		},
		{
			testName: "invalid UPP",
			UPP:      "6b86b273ff34fce19d6b804eff5a3f5747ada4eaa22f1d49c01e52ddb7875b4b",
		},
		{
			testName: "incomplete UPP",
			UPP:      "9623c4106eac4d0b16e645088c4622e7451ea5a1c440bc2a01322c679b9648a9391704e992c041053404aafcda",
		},
	}

	//Iterate over all tests
	for _, currTest := range tests {
		t.Run(currTest.testName, func(t *testing.T) {
			asserter := assert.New(t)
			requirer := require.New(t)

			// parse test parameters into correct types
			var id uuid.UUID
			var err error
			if currTest.UUID != "" {
				id, err = uuid.Parse(currTest.UUID)
				requirer.NoErrorf(err, "Parsing UUID from string failed: %v, string was: %v", err, currTest.UUID)
			}

			prevSigBytes, err := hex.DecodeString(currTest.PrevSignature)
			requirer.NoErrorf(err, "Decoding test PrevSignature from string failed: %v, string was: %v", err, currTest.PrevSignature)

			payloadBytes, err := hex.DecodeString(currTest.Payload)
			requirer.NoErrorf(err, "Decoding test Payload from string failed: %v, string was: %v", err, currTest.Payload)

			signatureBytes, err := hex.DecodeString(currTest.Signature)
			requirer.NoErrorf(err, "Decoding test Signature from string failed: %v, string was: %v", err, currTest.Signature)

			uppBytes, err := hex.DecodeString(currTest.UPP)
			requirer.NoErrorf(err, "Decoding test input from string failed: %v, string was: %v", err, currTest.UPP)

			// decode test input
			decoded, err := Decode(uppBytes)

			switch currTest.protoType {
			case Signed:
				// make sure UPP was decoded to correct type and cast type
				requirer.IsType(&SignedUPP{}, decoded, "signed UPP input was decoded to type %T", decoded)
				requirer.NoError(err, "Decode() returned error: %v", err)
				signed := decoded.(*SignedUPP)

				// check if decoded UPP has expected attributes
				asserter.Equal(currTest.protoType, signed.Version, "decoded incorrect protocol version")
				asserter.Equal(id, signed.Uuid, "decoded incorrect uuid")
				asserter.Equal(currTest.Hint, signed.Hint, "decoded incorrect hint")
				asserter.Equal(payloadBytes, signed.Payload, "decoded incorrect payload")
				asserter.Equal(signatureBytes, signed.Signature, "decoded incorrect signature")

			case Chained:
				// make sure UPP was decoded to correct type and cast type
				requirer.IsType(&ChainedUPP{}, decoded, "chained UPP input was decoded to type %T", decoded)
				requirer.NoError(err, "Decode() returned error: %v", err)
				chained := decoded.(*ChainedUPP)

				// check if decoded UPP has expected attributes
				asserter.Equal(currTest.protoType, chained.Version, "decoded incorrect protocol version")
				asserter.Equal(id, chained.Uuid, "decoded incorrect uuid")
				asserter.Equal(prevSigBytes, chained.PrevSignature, "decoded incorrect previous signature")
				asserter.Equal(currTest.Hint, chained.Hint, "decoded incorrect hint")
				asserter.Equal(payloadBytes, chained.Payload, "decoded incorrect payload")
				asserter.Equal(signatureBytes, chained.Signature, "decoded incorrect signature")

			default:
				requirer.Nil(decoded, "invalid input was decoded to UPP. input was: %s", currTest.UPP)
				requirer.Error(err, "Decode() did not return error with invalid input")
			}
		})
	}
}

// test random numbers from package "crypto/rand"
func TestRandomNOTRDY(t *testing.T) {
	requirer := require.New(t)

	//Frequency (Monobit) Test
	r := rand.Reader                         // the RNG under test
	n := 100                                 // the length of the random number to be tested for randomness
	randomNumberUnderTest := make([]byte, n) // the random number to be tested for randomness
	_, err := io.ReadFull(r, randomNumberUnderTest)
	requirer.NoError(err, "generating random number failed: %v", err)

	//calculate the frequency of ones and zeros in the random number
	s := 0
	for i := 0; i < n; i++ {
		// get number of one bits (population count)
		ones := bits.OnesCount8(randomNumberUnderTest[i])
		// count +1 for every one bit and -1 for every zero bit
		s += (2 * ones) - 8
	}
	log.Printf("s: %v", s)

	// calculate the test statistic
	s_obs := math.Abs(float64(s)) / math.Sqrt(float64(n))

	pValue := math.Erfc(s_obs / math.Sqrt2)
	log.Printf("pValue: %v", pValue)

	//Decision Rule at the 1% Level: If the computed P-value is < 0.01, then conclude that the sequence is non-random.
	//Otherwise, conclude that the sequence is random.
	requirer.Greater(pValue, 0.01, "random number did not pass Frequency (Monobit) Test: %v", randomNumberUnderTest)
}<|MERGE_RESOLUTION|>--- conflicted
+++ resolved
@@ -43,6 +43,7 @@
 	"testing"
 
 	"github.com/google/uuid"
+	"github.com/paypal/go.crypto/keystore"
 	"github.com/stretchr/testify/assert"
 	"github.com/stretchr/testify/require"
 )
@@ -527,19 +528,8 @@
 			requirer := require.New(t)
 
 			// Create new context
-<<<<<<< HEAD
-			context := &CryptoContext{
-				Keystore: &EncryptedKeystore{
-					Keystore: &keystore.Keystore{},
-					Secret:   []byte("2234567890123456"),
-				},
-				Names: map[string]uuid.UUID{},
-			}
-			protocol := &Protocol{Crypto: context, Signatures: nil}
-=======
 			protocol, err := newProtocolContextVerifier(defaultName, currTest.UUID, currTest.pubKey)
 			requirer.NoError(err, "Creating protocol context failed: %v", err)
->>>>>>> 27320455
 
 			// convert test input string to bytes
 			inputBytes, err := hex.DecodeString(currTest.input)
