/*
 * Copyright (c) 2019 ubirch GmbH.
 *
 * ```
 * Licensed under the Apache License, Version 2.0 (the "License");
 * you may not use this file except in compliance with the License.
 * You may obtain a copy of the License at
 *
 *     http://www.apache.org/licenses/LICENSE-2.0
 *
 * Unless required by applicable law or agreed to in writing, software
 * distributed under the License is distributed on an "AS IS" BASIS,
 * WITHOUT WARRANTIES OR CONDITIONS OF ANY KIND, either express or implied.
 * See the License for the specific language governing permissions and
 * limitations under the License.
 * ```
 * NOTE:
 * These testing functions include tests, which will fail, because the
 * tested libraries do not yet support the functionality.
 * To perform tests on the already implemented modules, use:
 *
 * `go test -v -test.run=.*([^N].....|[^O]....|[^T]...|[^R]..|[^D].|[^Y])$`
 *
 * which will skip all test with the name `Test...NOTRDY()`

 */
package ubirch

import (
	"crypto/sha256"
	"testing"

	"github.com/google/uuid"
<<<<<<< HEAD
	"github.com/ubirch/go.crypto/keystore"
=======
>>>>>>> 4af28400
)

//BenchmarkSign benchmarks only UPP creation via Protocol.Sign() (NOT Crypto.Sign()) with various payload sizes
func BenchmarkSign(b *testing.B) {
	//Define data for all benchmarks to run
	benchmarks := []struct {
		testDescription  string
		deviceName       string
		deviceUUID       string
		devicePrivateKey string
		deviceLastSig    string
		inputSizeBytes   int
		signProtocol     ProtocolType
	}{
		{"Plain-32Bytes", defaultName, defaultUUID, defaultPriv, defaultLastSig, 32, Plain},
		{"Plain-64Bytes", defaultName, defaultUUID, defaultPriv, defaultLastSig, 64, Plain},
		{"Plain-1kB", defaultName, defaultUUID, defaultPriv, defaultLastSig, 1024, Plain},
		{"Plain-100kB", defaultName, defaultUUID, defaultPriv, defaultLastSig, 100 * 1024, Plain},
		{"Plain-1MB", defaultName, defaultUUID, defaultPriv, defaultLastSig, 1024 * 1024, Plain},

		{"Signed-32Bytes", defaultName, defaultUUID, defaultPriv, defaultLastSig, 32, Signed},
		{"Signed-64Bytes", defaultName, defaultUUID, defaultPriv, defaultLastSig, 64, Signed},
		{"Signed-1kB", defaultName, defaultUUID, defaultPriv, defaultLastSig, 1024, Signed},
		{"Signed-100kB", defaultName, defaultUUID, defaultPriv, defaultLastSig, 100 * 1024, Signed},
		{"Signed-1MB", defaultName, defaultUUID, defaultPriv, defaultLastSig, 1024 * 1024, Signed},

		{"Chained-32Bytes", defaultName, defaultUUID, defaultPriv, defaultLastSig, 32, Chained},
		{"Chained-64Bytes", defaultName, defaultUUID, defaultPriv, defaultLastSig, 64, Chained},
		{"Chained-1kB", defaultName, defaultUUID, defaultPriv, defaultLastSig, 1024, Chained},
		{"Chained-100kB", defaultName, defaultUUID, defaultPriv, defaultLastSig, 100 * 1024, Chained},
		{"Chained-1MB", defaultName, defaultUUID, defaultPriv, defaultLastSig, 1024 * 1024, Chained},
	}

	//Iterate over all benchmarks
	for _, bm := range benchmarks {
		//Create new crypto context
		context := &CryptoContext{
<<<<<<< HEAD
			Keystore: &EncryptedKeystore{
				Keystore: &keystore.Keystore{},
				Secret:   []byte(defaultSecret),
			},
			Names: map[string]uuid.UUID{},
=======
			Keystore: NewEncryptedKeystore([]byte("2234567890123456")),
			Names:    map[string]uuid.UUID{},
>>>>>>> 4af28400
		}
		p := &Protocol{Crypto: context, Signatures: map[uuid.UUID][]byte{}}
		//Load reference data into context
		setProtocolContext(p, bm.deviceName, bm.deviceUUID, bm.devicePrivateKey, "", bm.deviceLastSig)
		//Generate pseudrandom input data
		inputData := deterministicPseudoRandomBytes(0, bm.inputSizeBytes)
		//Run the current benchmark
		b.Run(bm.testDescription, func(b *testing.B) {
			for i := 0; i < b.N; i++ {
				encoded, err := p.Sign(bm.deviceName, inputData, bm.signProtocol)
				if err != nil {
					b.Fatalf("Protocol.Sign() failed with error %v", err)
				}
				_ = encoded
			}
		})
	}
}

//BenchmarkHashUserDataAndSign benchmarks UPP creation with user data input:
//SHA256 hash of user data is calculated and then used as payload in the UPP creation via Protocol.Sign() (NOT Crypto.Sign())
func BenchmarkHashUserDataAndSign(b *testing.B) {
	//Define data for all benchmarks to run
	benchmarks := []struct {
		testDescription   string
		deviceName        string
		deviceUUID        string
		devicePrivateKey  string
		deviceLastSig     string
		userDataSizeBytes int
		signProtocol      ProtocolType
	}{
		{"Signed-defaultDataSize", defaultName, defaultUUID, defaultPriv, defaultLastSig, defaultDataSize, Signed},
		{"Signed-1kB", defaultName, defaultUUID, defaultPriv, defaultLastSig, 1024, Signed},
		{"Signed-100kB", defaultName, defaultUUID, defaultPriv, defaultLastSig, 100 * 1024, Signed},
		{"Signed-1MB", defaultName, defaultUUID, defaultPriv, defaultLastSig, 1024 * 1024, Signed},

		{"Chained-defaultDataSize", defaultName, defaultUUID, defaultPriv, defaultLastSig, defaultDataSize, Chained},
		{"Chained-1kB", defaultName, defaultUUID, defaultPriv, defaultLastSig, 1024, Chained},
		{"Chained-100kB", defaultName, defaultUUID, defaultPriv, defaultLastSig, 100 * 1024, Chained},
		{"Chained-1MB", defaultName, defaultUUID, defaultPriv, defaultLastSig, 1024 * 1024, Chained},
	}

	//Iterate over all benchmarks
	for _, bm := range benchmarks {
		//Create new crypto context
		context := &CryptoContext{
<<<<<<< HEAD
			Keystore: &EncryptedKeystore{
				Keystore: &keystore.Keystore{},
				Secret:   []byte(defaultSecret),
			},
			Names: map[string]uuid.UUID{},
=======
			Keystore: NewEncryptedKeystore([]byte("2234567890123456")),
			Names:    map[string]uuid.UUID{},
>>>>>>> 4af28400
		}
		p := &Protocol{Crypto: context, Signatures: map[uuid.UUID][]byte{}}
		//Load reference data into context
		setProtocolContext(p, bm.deviceName, bm.deviceUUID, bm.devicePrivateKey, "", bm.deviceLastSig)
		//Generate pseudrandom input data
		inputData := deterministicPseudoRandomBytes(0, bm.userDataSizeBytes)
		//Run the current benchmark
		b.Run(bm.testDescription, func(b *testing.B) {
			for i := 0; i < b.N; i++ {
				hash := sha256.Sum256(inputData)
				encoded, err := p.Sign(bm.deviceName, hash[:], bm.signProtocol)
				if err != nil {
					b.Fatalf("Protocol.Sign() failed with error %v", err)
				}
				_ = encoded
			}
		})
	}
}<|MERGE_RESOLUTION|>--- conflicted
+++ resolved
@@ -31,10 +31,6 @@
 	"testing"
 
 	"github.com/google/uuid"
-<<<<<<< HEAD
-	"github.com/ubirch/go.crypto/keystore"
-=======
->>>>>>> 4af28400
 )
 
 //BenchmarkSign benchmarks only UPP creation via Protocol.Sign() (NOT Crypto.Sign()) with various payload sizes
@@ -72,16 +68,8 @@
 	for _, bm := range benchmarks {
 		//Create new crypto context
 		context := &CryptoContext{
-<<<<<<< HEAD
-			Keystore: &EncryptedKeystore{
-				Keystore: &keystore.Keystore{},
-				Secret:   []byte(defaultSecret),
-			},
-			Names: map[string]uuid.UUID{},
-=======
-			Keystore: NewEncryptedKeystore([]byte("2234567890123456")),
+			Keystore: NewEncryptedKeystore([]byte(defaultSecret)),
 			Names:    map[string]uuid.UUID{},
->>>>>>> 4af28400
 		}
 		p := &Protocol{Crypto: context, Signatures: map[uuid.UUID][]byte{}}
 		//Load reference data into context
@@ -129,16 +117,8 @@
 	for _, bm := range benchmarks {
 		//Create new crypto context
 		context := &CryptoContext{
-<<<<<<< HEAD
-			Keystore: &EncryptedKeystore{
-				Keystore: &keystore.Keystore{},
-				Secret:   []byte(defaultSecret),
-			},
-			Names: map[string]uuid.UUID{},
-=======
-			Keystore: NewEncryptedKeystore([]byte("2234567890123456")),
+			Keystore: NewEncryptedKeystore([]byte(defaultSecret)),
 			Names:    map[string]uuid.UUID{},
->>>>>>> 4af28400
 		}
 		p := &Protocol{Crypto: context, Signatures: map[uuid.UUID][]byte{}}
 		//Load reference data into context
