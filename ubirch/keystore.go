/*
 * Copyright (c) 2019 ubirch GmbH.
 *
 * ```
 * Licensed under the Apache License, Version 2.0 (the "License");
 * you may not use this file except in compliance with the License.
 * You may obtain a copy of the License at
 *
 *     http://www.apache.org/licenses/LICENSE-2.0
 *
 * Unless required by applicable law or agreed to in writing, software
 * distributed under the License is distributed on an "AS IS" BASIS,
 * WITHOUT WARRANTIES OR CONDITIONS OF ANY KIND, either express or implied.
 * See the License for the specific language governing permissions and
 * limitations under the License.
 * ```
 */

package ubirch

import (
	"encoding/json"
<<<<<<< HEAD
	"github.com/google/uuid"
	"github.com/ubirch/go.crypto/keystore"
	"strings"
=======
	"github.com/ubirch/go.crypto/keystore"
>>>>>>> 4af28400
)

// Keystorer contains the methods that must be implemented by the keystore
// implementation.
type Keystorer interface {
	GetKey(keyname string) ([]byte, error)
	SetKey(keyname string, keyvalue []byte) error

	// Required for saving and restoring
	MarshalJSON() ([]byte, error)
	UnmarshalJSON(b []byte) error
}

// EncryptedKeystore is the reference implementation for a simple keystore.
// The secret has to be 16 Bytes long
type EncryptedKeystore struct {
	*keystore.Keystore
	Secret []byte
}

// Ensure EncryptedKeystore implements the Keystorer interface
var _ Keystorer = (*EncryptedKeystore)(nil)

// NewEncryptedKeystore returns a new freshly initialized Keystore
func NewEncryptedKeystore(secret []byte) *EncryptedKeystore {
	if len(secret) != 16 {
		return nil
	}
	return &EncryptedKeystore{
		Keystore: &keystore.Keystore{},
		Secret:   secret,
	}
}

// GetKey returns a Key from the Keystore
func (enc *EncryptedKeystore) GetKey(keyname string) ([]byte, error) {
	return enc.Keystore.Get(keyname, enc.Secret)
}

// SetKey sets a key in the Keystore
func (enc *EncryptedKeystore) SetKey(keyname string, keyvalue []byte) error {
	return enc.Keystore.Set(keyname, keyvalue, enc.Secret)
}

<<<<<<< HEAD
// compatDecrypt is the compatibility to the old version. Originally the
// kek (key encrypting key) was derived from the UUID.
func (enc *EncryptedKeystore) compatDecrypt(keyname string) ([]byte, error) {
	// Public keys were prefixed with an underscore
	keyname2 := strings.TrimPrefix(keyname, "_")

	u, err := uuid.Parse(keyname)
	if err != nil {
		return nil, err
	}
	kek, err := u.MarshalBinary()
	if err != nil {
		return nil, err
	}

	return enc.Keystore.Get(keyname2, kek)
}

=======
>>>>>>> 4af28400
// MarshalJSON implements the json.Marshaler interface. The Password will not be
// marshaled.
func (enc *EncryptedKeystore) MarshalJSON() ([]byte, error) {
	return json.Marshal(enc.Keystore)
}

// UnmarshalJSON implements the json.Unmarshaler interface. The struct must not be
// null, and the password will not be read from the json, and needs to be set
// seperately.
func (enc *EncryptedKeystore) UnmarshalJSON(b []byte) error {
	return json.Unmarshal(b, enc.Keystore)
}<|MERGE_RESOLUTION|>--- conflicted
+++ resolved
@@ -20,13 +20,8 @@
 
 import (
 	"encoding/json"
-<<<<<<< HEAD
-	"github.com/google/uuid"
+
 	"github.com/ubirch/go.crypto/keystore"
-	"strings"
-=======
-	"github.com/ubirch/go.crypto/keystore"
->>>>>>> 4af28400
 )
 
 // Keystorer contains the methods that must be implemented by the keystore
@@ -71,27 +66,6 @@
 	return enc.Keystore.Set(keyname, keyvalue, enc.Secret)
 }
 
-<<<<<<< HEAD
-// compatDecrypt is the compatibility to the old version. Originally the
-// kek (key encrypting key) was derived from the UUID.
-func (enc *EncryptedKeystore) compatDecrypt(keyname string) ([]byte, error) {
-	// Public keys were prefixed with an underscore
-	keyname2 := strings.TrimPrefix(keyname, "_")
-
-	u, err := uuid.Parse(keyname)
-	if err != nil {
-		return nil, err
-	}
-	kek, err := u.MarshalBinary()
-	if err != nil {
-		return nil, err
-	}
-
-	return enc.Keystore.Get(keyname2, kek)
-}
-
-=======
->>>>>>> 4af28400
 // MarshalJSON implements the json.Marshaler interface. The Password will not be
 // marshaled.
 func (enc *EncryptedKeystore) MarshalJSON() ([]byte, error) {
